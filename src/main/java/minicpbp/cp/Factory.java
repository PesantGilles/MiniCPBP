/*
 * mini-cp is free software: you can redistribute it and/or modify
 * it under the terms of the GNU Lesser General Public License  v3
 * as published by the Free Software Foundation.
 *
 * mini-cp is distributed in the hope that it will be useful,
 * but WITHOUT ANY WARRANTY.
 * See the GNU Lesser General Public License  for more details.
 *
 * You should have received a copy of the GNU Lesser General Public License
 * along with mini-cp. If not, see http://www.gnu.org/licenses/lgpl-3.0.en.html
 *
 * Copyright (c)  2018. by Laurent Michel, Pierre Schaus, Pascal Van Hentenryck
 *
 * mini-cpbp, replacing classic propagation by belief propagation
 * Copyright (c)  2019. by Gilles Pesant
 */

package minicpbp.cp;

import minicpbp.engine.constraints.*;
import minicpbp.engine.core.*;
import minicpbp.search.DFSearch;
import minicpbp.search.LDSearch;
import minicpbp.search.Objective;
import minicpbp.state.Copier;
import minicpbp.state.StateStack;
import minicpbp.state.Trailer;
import minicpbp.util.exception.InconsistencyException;
import minicpbp.util.Procedure;

import java.util.Arrays;
import java.util.Set;
import java.util.List;
import java.util.ArrayList;
import java.util.function.Function;
import java.util.function.Supplier;
import java.util.stream.IntStream;

/**
 * Factory to create {@link Solver}, {@link IntVar}, {@link Constraint}
 * and some modeling utility methods.
 * Example for the n-queens problem:
 * <pre>
 * {@code
 *  Solver cp = Factory.makeSolver(false);
 *  IntVar[] q = Factory.makeIntVarArray(cp, n, n);
 *  for (int i = 0; i < n; i++)
 *    for (int j = i + 1; j < n; j++) {
 *      cp.post(Factory.notEqual(q[i], q[j]));
 *      cp.post(Factory.notEqual(q[i], q[j], j - i));
 *      cp.post(Factory.notEqual(q[i], q[j], i - j));
 *    }
 *  search.onSolution(() ->
 *    System.out.println("solution:" + Arrays.toString(q))
 *  );
 *  DFSearch search = Factory.makeDfs(cp,firstFail(q));
 *  SearchStatistics stats = search.solve();
 * }
 * </pre>
 */
public final class Factory {

    private Factory() {
        throw new UnsupportedOperationException();
    }

    /**
     * Creates a constraint programming solver
     *
     * @return a constraint programming solver with trail-based memory management
     */
    public static Solver makeSolver() {
        return new MiniCP(new Trailer());
    }

    /**
     * Creates a constraint programming solver
     *
     * @param byCopy a value that should be true to specify
     *               copy-based state management
     *               or false for a trail-based memory management
     * @return a constraint programming solver
     */
    public static Solver makeSolver(boolean byCopy) {
        return new MiniCP(byCopy ? new Copier() : new Trailer());
    }

    /**
     * Creates a variable with a domain of specified arity.
     *
     * @param cp the solver in which the variable is created
     * @param sz a positive value that is the size of the domain
     * @return a variable with domain equal to the set {0,...,sz-1}
     */
    public static IntVar makeIntVar(Solver cp, int sz) {
        return new IntVarImpl(cp, sz);
    }

    /**
     * Creates a variable with a domain equal to the specified range.
     *
     * @param cp  the solver in which the variable is created
     * @param min the lower bound of the domain (included)
     * @param max the upper bound of the domain (included) {@code max >= min}
     * @return a variable with domain equal to the set {min,...,max}
     */
    public static IntVar makeIntVar(Solver cp, int min, int max) {
        return new IntVarImpl(cp, min, max);
    }

    /**
     * Creates a variable with a domain equal to the specified set of values.
     *
     * @param cp     the solver in which the variable is created
     * @param values a set of values
     * @return a variable with domain equal to the set of values
     */
    public static IntVar makeIntVar(Solver cp, Set<Integer> values) {
        return new IntVarImpl(cp, values);
    }

    /**
     * Creates a boolean variable.
     *
     * @param cp the solver in which the variable is created
     * @return an uninstantiated boolean variable
     */
    public static BoolVar makeBoolVar(Solver cp) {
        return new BoolVarImpl(cp);
    }

    /**
     * Creates an array of variables with specified domain size.
     *
     * @param cp the solver in which the variables are created
     * @param n  the number of variables to create
     * @param sz a positive value that is the size of the domain
     * @return an array of n variables, each with domain equal to the set {0,...,sz-1}
     */
    public static IntVar[] makeIntVarArray(Solver cp, int n, int sz) {
        return makeIntVarArray(n, i -> makeIntVar(cp, sz));
    }

    /**
     * Creates an array of variables with specified domain bounds.
     *
     * @param cp  the solver in which the variables are created
     * @param n   the number of variables to create
     * @param min the lower bound of the domain (included)
     * @param max the upper bound of the domain (included) {@code max > min}
     * @return an array of n variables each with a domain equal to the set {min,...,max}
     */
    public static IntVar[] makeIntVarArray(Solver cp, int n, int min, int max) {
        return makeIntVarArray(n, i -> makeIntVar(cp, min, max));
    }

    /**
     * Creates an array of variables with specified lambda function
     *
     * @param n    the number of variables to create
     * @param body the function that given the index i in the array creates/map the corresponding {@link IntVar}
     * @return an array of n variables
     * with variable at index <i>i</i> generated as {@code body.get(i)}
     */
    public static IntVar[] makeIntVarArray(int n, Function<Integer, IntVar> body) {
        IntVar[] t = new IntVar[n];
        for (int i = 0; i < n; i++)
            t[i] = body.apply(i);
        return t;
    }

    /**
     * Creates a Depth First Search with custom branching heuristic
     * <pre>
     * // Example of binary search: At each node it selects
     * // the first free variable qi from the array q,
     * // and creates two branches qi=v, qi!=v where v is the min value domain
     * {@code
     * DFSearch search = Factory.makeDfs(cp, () -> {
     *     IntVar qi = Arrays.stream(q).reduce(null, (a, b) -> b.size() > 1 && a == null ? b : a);
     *     if (qi == null) {
     *        return return EMPTY;
     *     } else {
     *        int v = qi.min();
     *        Procedure left = () -> equal(qi, v); // left branch
     *        Procedure right = () -> notEqual(qi, v); // right branch
     *        return branch(left, right);
     *     }
     * });
     * }
     * </pre>
     *
     * @param cp        the solver that will be used for the search
     * @param branching a generator that is called at each node of the depth first search
     *                  tree to generate an array of {@link Procedure} objects
     *                  that will be used to commit to child nodes.
     *                  It should return {@link BranchingScheme#EMPTY} whenever the current state
     *                  is a solution.
     * @return the depth first search object ready to execute with
     * {@link DFSearch#solve()} or
     * {@link DFSearch#optimize(Objective)}
     * using the given branching scheme
     * @see BranchingScheme#firstFail(IntVar...)
     * @see BranchingScheme#branch(Procedure...)
     */
    public static DFSearch makeDfs(Solver cp, Supplier<Procedure[]> branching) {
        cp.propagateSolver(); // initial propagation at root node
        return new DFSearch(cp.getStateManager(), branching);
    }

    public static DFSearch makeDfs(Solver cp, Supplier<Procedure[]> branching, Supplier<Procedure[]> branchingSecond) {
        cp.propagateSolver();
        return new DFSearch(cp.getStateManager(), branching, branchingSecond);
    }


    /**
     * Creates a Limited Discrepancy Search with custom branching heuristic
     *
     * @param cp        the solver that will be used for the search
     * @param branching a generator that is called at each node of the search
     *                  tree to generate an array of {@link Procedure} objects
     *                  that will be used to commit to child nodes.
     *                  It should return {@link BranchingScheme#EMPTY} whenever the current state
     *                  is a solution.
     * @param geometric to indicate whether the progression of maxDiscrepancy is geometric
     * @return the limited discrepancy search object ready to execute with
     * {@link LDSearch#solve()} or
     * {@link LDSearch#optimize(Objective)}
     * using the given branching scheme
     * @see BranchingScheme#firstFail(IntVar...)
     * @see BranchingScheme#branch(Procedure...)
     */
    public static LDSearch makeLds(Solver cp, Supplier<Procedure[]> branching, boolean geometric) {
        cp.propagateSolver(); // initial propagation at root node
        // compute an upper bound on the number of discrepancies in the rightmost branch of a complete search tree
        int discrepancyUB = 0;
        for (int i = 0; i < cp.getVariables().size(); i++) {
            discrepancyUB += cp.getVariables().get(i).size() - 1;
        }
        return new LDSearch(cp.getStateManager(), branching, geometric, discrepancyUB);
    }

    public static LDSearch makeLds(Solver cp, Supplier<Procedure[]> branching) {
        return makeLds(cp, branching, true);
    }

    // -------------- views -----------------------

    /**
     * A variable that is a view of {@code x*a}.
     *
     * @param x a variable
     * @param a a constant to multiply x with
     * @return a variable that is a view of {@code x*a}
     */
    public static IntVar mul(IntVar x, int a) {
        if (a == 0) return makeIntVar(x.getSolver(), 0, 0);
        else if (a == 1) return x;
        else if (a < 0) {
            return minus(new IntVarViewMul(x, -a));
        } else {
            return new IntVarViewMul(x, a);
        }
    }

    /**
     * A variable that is a view of {@code -x}.
     *
     * @param x a variable
     * @return a variable that is a view of {@code -x}
     */
    public static IntVar minus(IntVar x) {
        return new IntVarViewOpposite(x);
    }

    /**
     * A variable that is a view of {@code x+v}.
     *
     * @param x a variable
     * @param v a value
     * @return a variable that is a view of {@code x+v}
     */
    public static IntVar plus(IntVar x, int v) {
        return new IntVarViewOffset(x, v);
    }

    /**
     * A variable that is a view of {@code x-v}.
     *
     * @param x a variable
     * @param v a value
     * @return a variable that is a view of {@code x-v}
     */
    public static IntVar minus(IntVar x, int v) {
        return new IntVarViewOffset(x, -v);
    }

    /**
     * A variable that is a view of not x.
     *
     * @param x a variable
     * @return a variable that is a view of not x
     */
    public static BoolVar not(BoolVar x) {
        return new BoolVarViewNot(x);
    }

    // -------------- branches -----------------------

    /**
     * Branches on x=v  
     * and performs propagation according to the mode.
     *
     * @param x the variable to be assigned to v
     * @param v the value that must be assigned to x
     */
    public static void branchEqual(IntVar x, int v) {
        x.assign(v);
        x.getSolver().propagateSolver();
    }

    /**
     * Branches on x=v,  
     * performs propagation according to the mode
     * and compute impact on the entropy of the model
     *
     * @param x the variable to be assigned to v
     * @param v the value that must be assigned to x
     */
    public static void branchEqualRegisterImpact(IntVar x, int v) {
        double oldEntropy = 0.0;
        double newEntropy = 0.0;
        StateStack<IntVar> listeVariables =  x.getSolver().getVariables();
        for(int i = 0; i < listeVariables.size(); i++) 
            if(listeVariables.get(i).isForBranching())
                oldEntropy += listeVariables.get(i).entropy()/Math.log(listeVariables.get(i).size());
        
        x.assign(v);
        try {
            x.getSolver().propagateSolver();
        }
        catch (InconsistencyException e) {
            x.registerImpact(v, 1.0);
            throw e;
        }
        for(int i = 0; i < listeVariables.size(); i++) 
            if(listeVariables.get(i).isForBranching())
                newEntropy += listeVariables.get(i).entropy()/Math.log(listeVariables.get(i).size());

        x.registerImpact(v, (1.0 - (newEntropy/oldEntropy)));
    }

    public static class IntHolder {
        private int val;
        private IntVar var;
        public IntHolder() {}
        public int getVal() {
            return val;
        }
        public IntVar getVar() {
            return var;
        }
        public void setVal(int value) {
            val = value;
        }
        public void setVar(IntVar a) {
            var = a;
        }
    }

    /**
     * Branches on x=v,  
     * performs propagation according to the mode
     * and compute impact on the entropy of the model
     *
     * @param x the variable to be assigned to v
     * @param v the value that must be assigned to x
     */
    public static void branchEqualRegisterImpact(IntHolder a) {
        IntVar x = a.getVar();
        int v = a.getVal();
        double oldEntropy = 0.0;
        double newEntropy = 0.0;
        StateStack<IntVar> listeVariables =  x.getSolver().getVariables();

        for(int i = 0; i < listeVariables.size(); i++) {
            if(listeVariables.get(i).isForBranching())
                oldEntropy += listeVariables.get(i).entropy();
        }
        x.assign(v);
        try {
            x.getSolver().propagateSolver();
        }
        catch (InconsistencyException e) {
            x.registerImpact(v, 1.0);
            throw e;
        }
        for(int i = 0; i < listeVariables.size(); i++) 
            if(listeVariables.get(i).isForBranching())
                newEntropy += listeVariables.get(i).entropy();

        x.registerImpact(v, (1.0 - (newEntropy/oldEntropy)));
    }

    /**
     * Branches on x!=v 
     * and performs propagation according to the mode.
     *
     * @param x the variable that is constrained to be different from v
     * @param v the value that must be different from x
     */
    public static void branchNotEqual(IntVar x, int v) {
        x.remove(v);
        x.getSolver().propagateSolver();
    }

    /**
     * Branches on x<=v  
     * and performs propagation according to the mode.
     *
     * @param x the variable that is constrained to be less or equal to v
     * @param v the value that must be the upper bound on x
     */
    public static void branchLessOrEqual(IntVar x, int v) {
        x.removeAbove(v);
        x.getSolver().propagateSolver();
    }

    /**
     * Branches on x>v  
     * and performs propagation according to the mode.
     *
     * @param x the variable that is constrained to be greater than v
     * @param v 
     */
    public static void branchGreater(IntVar x, int v) {
        x.removeBelow(v+1);
        x.getSolver().propagateSolver();
    }

    // -------------- constraints -----------------------

    /**
     * Computes a variable that is the absolute value of the given variable.
     * This relation is enforced by the {@link Absolute} constraint
     * posted by calling this method.
     *
     * @param x a variable
     * @return a variable that represents the absolute value of x
     */
    public static IntVar abs(IntVar x) {
        IntVar r = makeIntVar(x.getSolver(), 0, Math.max(x.max(), -x.min()));
        x.getSolver().post(new Absolute(x, r));
        return r;
    }

    public static BoolVar isOr(BoolVar[] x) {
        BoolVar r = makeBoolVar(x[0].getSolver());
        r.getSolver().post(new IsOr(r,x));
        return r;
    }

    public static Constraint isOr(BoolVar b, BoolVar[] x) {
        return new IsOr(b, x);
    }

    public static Constraint or(BoolVar[] a) {
        return new Or(a);
    }

    /**
     * Computes a variable that is the maximum of a set of variables.
     * This relation is enforced by the {@link Maximum} constraint
     * posted by calling this method.
     *
     * @param x the variables on which to compute the maximum
     * @return a variable that represents the maximum on x
     * @see Factory#minimum(IntVar...)
     */
    public static IntVar maximum(IntVar... x) {
        Solver cp = x[0].getSolver();
        int min = Arrays.stream(x).mapToInt(IntVar::min).min().getAsInt();
        int max = Arrays.stream(x).mapToInt(IntVar::max).max().getAsInt();
        IntVar y = makeIntVar(cp, min, max);
        cp.post(new Maximum(x, y));
        return y;
    }

    /**
     * Returns a maximum constraint.
     *
     * @param x an array of variables
     * @param y a variable
     * @return a constraint so that {@code y = max{x[0],x[1],...,x[n-1]}}
     */
    public static Constraint maximum(IntVar[] x, IntVar y) {
        return new Maximum(x, y);
    }

    /**
     * Computes a variable that is the minimum of a set of variables.
     * This relation is enforced by the {@link Maximum} constraint
     * posted by calling this method.
     *
     * @param x the variables on which to compute the minimum
     * @return a variable that represents the minimum on x
     * @see Factory#maximum(IntVar...) (IntVar...)
     */
    public static IntVar minimum(IntVar... x) {
        IntVar[] minusX = Arrays.stream(x).map(Factory::minus).toArray(IntVar[]::new);
        return minus(maximum(minusX));
    }

    /**
     * Returns a constraint imposing that the
     * the first variable differs from the second
     * one minus a constant value.
     *
     * @param x a variable
     * @param y a variable
     * @param c a constant
     * @return a constraint so that {@code x != y+c}
     */
    public static Constraint notEqual(IntVar x, IntVar y, int c) {
        return new NotEqual(x, y, c);
    }

    /**
     * Returns a constraint imposing that the two different variables
     * must take different values.
     *
     * @param x a variable
     * @param y a variable
     * @return a constraint so that {@code x != y}
     */
    public static Constraint notEqual(IntVar x, IntVar y) {
        return new NotEqual(x, y, 0);
    }

    /**
     * Returns a constraint imposing that the two different variables
     * must take the same value.
     *
     * @param x a variable
     * @param y a variable
     * @return a constraint so that {@code x = y}
     */
    public static Constraint equal(IntVar x, IntVar y) {
        return new Equal(x, y);
    }

    /**
     * Returns a boolean variable representing
     * whether one variable is equal to the given constant.
     * This relation is enforced by the {@link IsEqual} constraint
     * posted by calling this method.
     *
     * @param x the variable
     * @param c the constant
     * @return a boolean variable that is true if and only if x takes the value c
     * @see IsEqual
     */
    public static BoolVar isEqual(IntVar x, final int c) {
        BoolVar b = makeBoolVar(x.getSolver());
        Solver cp = x.getSolver();
        try {
            cp.post(new IsEqual(b, x, c));
        } catch (InconsistencyException e) {
            e.printStackTrace();
        }
        return b;
    }

    /**
     * Returns a boolean variable representing
     * whether one variable is not equal to the given constant.
     * This relation is enforced by the {@link IsEqual} constraint
     * posted by calling this method.
     *
     * @param x the variable
     * @param c the constant
     * @return a boolean variable that is true if and only if x does not take the value c
     * @see IsEqual
     */
    public static BoolVar isNotEqual(IntVar x, final int c) {
        return not(isEqual(x, c));
    }

    /**
     * Returns a boolean variable representing
     * whether one variable is equal to another.
     * This relation is enforced by the {@link IsEqualVar} constraint
     * posted by calling this method.
     *
     * @param x the first variable
     * @param y the second variable
     * @return a boolean variable that is true if and only if x is equal to y
     * @see IsEqualVar
     */
    public static BoolVar isEqual(IntVar x, IntVar y) {
        BoolVar b = makeBoolVar(x.getSolver());
        Solver cp = x.getSolver();
        try {
            cp.post(new IsEqualVar(b, x, y));
        } catch (InconsistencyException e) {
            e.printStackTrace();
        }
        return b;
    }

    /**
     * Returns a boolean variable representing
     * whether one variable is not equal to another.
     * This relation is enforced by the {@link IsEqualVar} constraint
     * posted by calling this method.
     *
     * @param x the first variable
     * @param y the second variable
     * @return a boolean variable that is true if and only if x is not equal to y
     * @see IsEqualVar
     */
    public static BoolVar isNotEqual(IntVar x, IntVar y) {
        return not(isEqual(x, y));
    }

    /**
     * Returns a boolean variable representing
     * whether one variable is less or equal to the given constant.
     * This relation is enforced by the {@link IsLessOrEqual} constraint
     * posted by calling this method.
     *
     * @param x the variable
     * @param c the constant
     * @return a boolean variable that is true if and only if
     * x takes a value less or equal to c
     */
    public static BoolVar isLessOrEqual(IntVar x, final int c) {
        BoolVar b = makeBoolVar(x.getSolver());
        Solver cp = x.getSolver();
        cp.post(new IsLessOrEqual(b, x, c));
        return b;
    }

    /**
     * Returns a boolean variable representing
     * whether one variable is less or equal to another variable.
     * This relation is enforced by the {@link IsLessOrEqualVar} constraint
     * posted by calling this method.
     *
     * @param x the lhs variable
     * @param y the rhs variable
     * @return a boolean variable that is true if and only if
     * x takes a value less or equal to that of y
     */
    public static BoolVar isLessOrEqual(IntVar x, IntVar y) {
        BoolVar b = makeBoolVar(x.getSolver());
        Solver cp = x.getSolver();
        cp.post(new IsLessOrEqualVar(b, x, y));
        return b;
    }

    /**
     * Returns a boolean variable representing
     * whether one variable is less than the given constant.
     * This relation is enforced by the {@link IsLessOrEqual} constraint
     * posted by calling this method.
     *
     * @param x the variable
     * @param c the constant
     * @return a boolean variable that is true if and only if
     * x takes a value less than c
     */
    public static BoolVar isLess(IntVar x, final int c) {
        return isLessOrEqual(x, c - 1);
    }

    /**
     * Returns a boolean variable representing
     * whether one variable is less than another variable.
     * This relation is enforced by the {@link IsLessOrEqualVar} constraint
     * posted by calling this method.
     *
     * @param x the lhs variable
     * @param y the rhs variable
     * @return a boolean variable that is true if and only if
     * x takes a value less than that of y
     */
    public static BoolVar isLess(IntVar x, IntVar y) {
        return isLessOrEqual(x, minus(y,1));
    }

    /**
     * Returns a boolean variable representing
     * whether one variable is larger or equal to the given constant.
     * This relation is enforced by the {@link IsLessOrEqual} constraint
     * posted by calling this method.
     *
     * @param x the variable
     * @param c the constant
     * @return a boolean variable that is true if and only if
     * x takes a value larger or equal to c
     */
    public static BoolVar isLargerOrEqual(IntVar x, final int c) {
        return isLessOrEqual(minus(x), -c);
    }

    /**
     * Returns a boolean variable representing
     * whether one variable is larger or equal to another variable.
     * This relation is enforced by the {@link IsLessOrEqualVar} constraint
     * posted by calling this method.
     *
     * @param x the lhs variable
     * @param y the rhs variable
     * @return a boolean variable that is true if and only if
     * x takes a value larger or equal to that of y
     */
    public static BoolVar isLargerOrEqual(IntVar x, IntVar y) {
        return isLessOrEqual(y, x);
    }

    /**
     * Returns a boolean variable representing
     * whether one variable is larger than the given constant.
     * This relation is enforced by the {@link IsLessOrEqual} constraint
     * posted by calling this method.
     *
     * @param x the variable
     * @param c the constant
     * @return a boolean variable that is true if and only if
     * x takes a value larger than c
     */
    public static BoolVar isLarger(IntVar x, final int c) {
        return isLargerOrEqual(x, c + 1);
    }

    /**
     * Returns a boolean variable representing
     * whether one variable is larger than another variable.
     * This relation is enforced by the {@link IsLessOrEqualVar} constraint
     * posted by calling this method.
     *
     * @param x the lhs variable
     * @param y the rhs variable
     * @return a boolean variable that is true if and only if
     * x takes a value larger than that of y
     */
    public static BoolVar isLarger(IntVar x, IntVar y) {
        return isLessOrEqual(y, minus(x,1));
    }

    /**
     * Returns a constraint imposing that the
     * a first variable is less or equal to a second one.
     *
     * @param x a variable
     * @param y a variable
     * @return a constraint so that {@code x <= y}
     */
    public static Constraint lessOrEqual(IntVar x, IntVar y) {
        return new LessOrEqual(x, y);
    }

    /**
     * Returns a constraint imposing that the
     * a first variable is less than a second one.
     *
     * @param x a variable
     * @param y a variable
     * @return a constraint so that {@code x < y}
     */
    public static Constraint less(IntVar x, IntVar y) {
        return new LessOrEqual(x, minus(y,1));
    }

    /**
     * Returns a constraint imposing that the
     * a first variable is larger or equal to a second one.
     *
     * @param x a variable
     * @param y a variable
     * @return a constraint so that {@code x >= y}
     */
    public static Constraint largerOrEqual(IntVar x, IntVar y) {
        return new LessOrEqual(y, x);
    }

    /**
<<<<<<< HEAD
     * Returns a constraint imposing that array[y] = z
     * @param array an array of int
     * @param y a variable
     * @param z a variable
     * @return a constraint so that {@code array[y] = z}
     */
    public static Constraint Element1D(int[] array, IntVar y, IntVar z) {
        return new Element1D(array, y, z);
    }

    public static Constraint Element1DVar(IntVar[] array, IntVar y, IntVar z) {
        return new Element1DVar(array, y, z);
=======
     * Returns a constraint imposing that the
     * a first variable is larger than a second one.
     *
     * @param x a variable
     * @param y a variable
     * @return a constraint so that {@code x > y}
     */
    public static Constraint larger(IntVar x, IntVar y) {
        return new LessOrEqual(y, minus(x,1));
>>>>>>> a8e40f2b
    }

    /**
     * Returns a variable representing
     * the value in an array at the position
     * specified by the given index variable
     * This relation is enforced by the {@link Element1D} constraint
     * posted by calling this method.
     *
     * @param array the array of values
     * @param y     the variable
     * @return a variable equal to {@code array[y]}
     */
    public static IntVar element(int[] array, IntVar y) {
        Solver cp = y.getSolver();
        IntVar z = makeIntVar(cp, IntStream.of(array).min().getAsInt(), IntStream.of(array).max().getAsInt());
        cp.post(new Element1D(array, y, z));
        return z;
    }

    /**
     * Returns a variable representing
     * the value in a matrix at the position
     * specified by the two given row and column index variables
     * This relation is enforced by the {@link Element2D} constraint
     * posted by calling this method.
     *
     * @param matrix the n x m 2D array of values
     * @param x      the row variable with domain included in 0..n-1
     * @param y      the column variable with domain included in 0..m-1
     * @return a variable equal to {@code matrix[x][y]}
     */
    public static IntVar element(int[][] matrix, IntVar x, IntVar y) {
        int min = Integer.MAX_VALUE;
        int max = Integer.MIN_VALUE;
        for (int i = 0; i < matrix.length; i++) {
            for (int j = 0; j < matrix[i].length; j++) {
                min = Math.min(min, matrix[i][j]);
                max = Math.max(max, matrix[i][j]);
            }
        }
        IntVar z = makeIntVar(x.getSolver(), min, max);
        x.getSolver().post(new Element2D(matrix, x, y, z));
        return z;
    }

    /**
     * Returns a variable representing
     * the sum of a given set of variables.
     * This relation is enforced by the {@link Sum} constraint
     * posted by calling this method.
     *
     * @param x the n variables to sum
     * @return a variable equal to {@code x[0]+x[1]+...+x[n-1]}
     */
    public static IntVar sum(IntVar... x) {
        int sumMin = 0;
        int sumMax = 0;
        for (int i = 0; i < x.length; i++) {
            sumMin += x[i].min();
            sumMax += x[i].max();
        }
        Solver cp = x[0].getSolver();
        // merge repeated variables among x (so that beliefs are computed correctly)
        int nbUnique = 0;
        int[] nbOcc = new int[x.length];
        for (int i = 0; i < x.length; i++)
            nbOcc[i] = 1;
        for (int i = 0; i < x.length; i++)
            if (nbOcc[i] == 1) {
                nbUnique++;
                for (int j = i + 1; j < x.length; j++)
                    if (x[i] == x[j]) { // repeated var
                        nbOcc[i]++;
                        nbOcc[j] = 0;
                    }
            }
        IntVar[] vars = new IntVar[nbUnique + 1];
        for (int i = 0; i < x.length; i++)
            switch (nbOcc[i]) {
                case 0:
                    break;
                case 1:
                    vars[nbUnique] = x[i];
                    nbUnique--;
                    break;
                default:
                    vars[nbUnique] = mul(x[i], nbOcc[i]);
                    nbUnique--;
            }
        vars[0] = makeIntVar(cp, -sumMax, -sumMin);
        cp.post(new SumDC(vars));
        return minus(vars[0]);
    }

    /**
     * Returns a variable representing
     * the weighted sum of a given set of variables.
     * This relation is enforced by the {@link Sum} constraint
     * posted by calling this method.
     *
     * @param c an array of integer coefficients
     * @param x an array of variables
     * @return a variable equal to {@code c[0]*x[0]+c[1]*x[1]+...+c[n-1]*x[n-1]}
     */
    public static IntVar sum(int[] c, IntVar... x) {
        assert (c.length == x.length);
        int sumMin = 0;
        int sumMax = 0;
        for (int i = 0; i < x.length; i++) {
<<<<<<< HEAD
            if(c[i] > 0) {
                sumMin += c[i] * x[i].min();
                sumMax += c[i] * x[i].max();
            }
            else {
                sumMin += c[i] * x[i].max();
				sumMax += c[i] * x[i].min();
            }
=======
            sumMin += c[i] * (c[i] >= 0 ? x[i].min() : x[i].max());
            sumMax += c[i] * (c[i] >= 0 ? x[i].max() : x[i].min());
>>>>>>> a8e40f2b
        }
        Solver cp = x[0].getSolver();
        IntVar[] vars = new IntVar[x.length + 1];
        for (int i = 0; i < x.length; i++) {
            vars[i] = mul(x[i], c[i]);
        }
        vars[x.length] = makeIntVar(cp, -sumMax, -sumMin);
        cp.post(new SumDC(vars));
        return minus(vars[x.length]);
    }

    /**
     * Returns a sum constraint.
     *
     * @param x an array of variables
     * @param y a variable
     * @return a constraint so that {@code y = x[0]+x[1]+...+x[n-1]}
     */
    public static Constraint sum(IntVar[] x, IntVar y) {
        IntVar[] vars = Arrays.copyOf(x, x.length + 1);
        vars[x.length] = minus(y);
        return new SumDC(vars);
    }

    /**
     * Returns a weighted sum constraint.
     *
     * @param c an array of integer coefficients
     * @param x an array of variables
     * @param y a variable
     * @return a constraint so that {@code y = c[0]*x[0]+c[1]*x[1]+...+c[n-1]*x[n-1]}
     */
    public static Constraint sum(int[] c, IntVar[] x, IntVar y) {
        IntVar[] vars = new IntVar[x.length + 1];
        for (int i = 0; i < x.length; i++) {
            vars[i] = mul(x[i], c[i]);
        }
        vars[x.length] = minus(y);
        return new SumDC(vars);
    }

    /**
     * Returns a sum constraint.
     *
     * @param x an array of variables
     * @param y a constant
     * @return a constraint so that {@code y = x[0]+x[1]+...+x[n-1]}
     */
    public static Constraint sum(IntVar[] x, int y) {
        Solver cp = x[0].getSolver();
        // merge repeated variables among x
        int nbUnique = 0;
        int[] nbOcc = new int[x.length];
        for (int i = 0; i < x.length; i++)
            nbOcc[i] = 1;
        for (int i = 0; i < x.length; i++)
            if (nbOcc[i] == 1) {
                nbUnique++;
                for (int j = i + 1; j < x.length; j++)
                    if (x[i] == x[j]) { // repeated var
                        nbOcc[i]++;
                        nbOcc[j] = 0;
                    }
            }
        IntVar[] vars = new IntVar[nbUnique + 1];
        for (int i = 0; i < x.length; i++)
            switch (nbOcc[i]) {
                case 0:
                    break;
                case 1:
                    vars[nbUnique] = x[i];
                    nbUnique--;
                    break;
                default:
                    vars[nbUnique] = mul(x[i], nbOcc[i]);
                    nbUnique--;
            }
        vars[0] = makeIntVar(cp, -y, -y);
        return new SumDC(vars);
    }

    /**
     * Returns a weighted sum constraint.
     *
     * @param c an array of integer coefficients
     * @param x an array of variables
     * @param y a constant
     * @return a constraint so that {@code y = c[0]*x[0]+c[1]*x[1]+...+c[n-1]*x[n-1]}
     */
    public static Constraint sum(int[] c, IntVar[] x, int y) {
        Solver cp = x[0].getSolver();
        // merge repeated variables among x
        int nbUnique = 0;
        int[] coef = new int[x.length];
        for (int i = 0; i < x.length; i++)
            coef[i] = c[i];
        for (int i = 0; i < x.length; i++)
            if (coef[i] != 0) {
                nbUnique++;
                for (int j = i + 1; j < x.length; j++)
                    if (x[i] == x[j]) { // repeated var
                        coef[i] += coef[j];
                        coef[j] = 0;
                    }
            }
        IntVar[] vars = new IntVar[nbUnique + 1];
        for (int i = 0; i < x.length; i++)
            switch (coef[i]) {
                case 0:
                    break;
                case 1:
                    vars[nbUnique] = x[i];
                    nbUnique--;
                    break;
                default:
                    vars[nbUnique] = mul(x[i], coef[i]);
                    nbUnique--;
            }
        vars[0] = makeIntVar(cp, -y, -y);
        return new SumDC(vars);
    }

    /**
     * Returns a binary decomposition of the allDifferent constraint.
     *
     * @param x an array of variables
     * @return a constraint so that {@code x[i] != x[j] for all i < j}
     */
    public static Constraint allDifferentBinary(IntVar[] x) {
        return new AllDifferentBinary(x);
    }

    /**
     * Returns an allDifferent constraint that enforces
     * domain consistency.
     *
     * @param x an array of variables
     * @return a constraint so that {@code x[i] != x[j] for all i < j}
     */
    public static Constraint allDifferent(IntVar[] x) {
        return new AllDifferentDC(x);
    }

    /**
     * Returns a table constraint.
     * This relation is enforced by the {@link TableCT} constraint
     * posted by calling this method.
     *
     * <p>The table constraint ensures that
     * {@code x} is a row from the given table.
     * More exactly, there exist some row <i>i</i>
     * such that
     * {@code x[0]==table[i][0], x[1]==table[i][1], etc}.
     *
     * <p>This constraint is sometimes called <i>in extension</i> constraint
     * as the user enumerates the set of solutions that can be taken
     * by the variables.
     *
     * @param x     the non empty set of variables to constraint
     * @param table the possible set of solutions for x.
     *              The second dimension must be of the same size as the array x.
     * @return a table constraint
     */
    public static Constraint table(IntVar[] x, int[][] table) {
        return new TableCT(x, table);
    }

    /**
     * special case using only the first "tableLength" tuples
     */
    public static Constraint table(IntVar[] x, int[][] table, int tableLength) {
        return new TableCT(x, table);
    }

    /**
     * Returns a regular constraint.
     * This relation is enforced by the {@link Regular} constraint
     * posted by calling this method.
     *
     * @param x an array of variables
     * @param A a 2D array giving the transition function of the automaton: {states} x {domain values} -> {states} (domain values are nonnegative and start at 0)
     * @param s is the initial state
     * @param f a list of accepting states
     * @return a constraint so that {@code x is a word recognized by automaton A}
     */
    public static Constraint regular(IntVar[] x, int[][] A, int s, List<Integer> f) {
        return new Regular(x, A, s, f);
    }

    /**
     * special case with 0 being the initial state
     */
    public static Constraint regular(IntVar[] x, int[][] A, List<Integer> f) {
        return new Regular(x, A, 0, f);
    }

    /**
     * special case with 0 being the initial state and all states being accepting
     */
    public static Constraint regular(IntVar[] x, int[][] A) {
        List<Integer> f = new ArrayList<Integer>();
        for (int i = 0; i < A.length; i++) {
            f.add(i);
        }
        return new Regular(x, A, 0, f);
    }

    /**
     * Returns a costRegular constraint.
     * This relation is enforced by the {@link CostRegular} constraint
     * posted by calling this method.
     *
     * @param x  an array of variables
     * @param A  a 2D array giving the transition function of the automaton: {states} x {domain values} -> {states} (domain values are nonnegative and start at 0)
     * @param s  is the initial state
     * @param f  a list of accepting states
     * @param c  a 3D array giving integer costs for each combination of variable, state, and domain value (in that order)
     * @param tc the total cost of word x computed as the sum of the corresponding integer costs from array c
     * @return a constraint so that {@code x is a word recognized by automaton A and of total cost tc}
     */
    public static Constraint costRegular(IntVar[] x, int[][] A, int s, List<Integer> f, int[][][] c, IntVar tc) {
        return new CostRegular(x, A, s, f, c, tc);
    }

    /**
     * special case with 0 being the initial state
     */
    public static Constraint costRegular(IntVar[] x, int[][] A, List<Integer> f, int[][][] c, IntVar tc) {
        return new CostRegular(x, A, 0, f, c, tc);
    }

    /**
     * special case with 0 being the initial state and all states being accepting
     */
    public static Constraint costRegular(IntVar[] x, int[][] A, int[][][] c, IntVar tc) {
        List<Integer> f = new ArrayList<Integer>();
        for (int i = 0; i < A.length; i++) {
            f.add(i);
        }
        return new CostRegular(x, A, 0, f, c, tc);
    }

    /**
     * special case with 2D cost matrix: state x domain value
     */
    public static Constraint costRegular(IntVar[] x, int[][] A, int s, List<Integer> f, int[][] c, IntVar tc) {
        return new CostRegular(x, A, s, f, c, tc);
    }

    /**
     * special case with 0 being the initial state
     */
    public static Constraint costRegular(IntVar[] x, int[][] A, List<Integer> f, int[][] c, IntVar tc) {
        return new CostRegular(x, A, 0, f, c, tc);
    }

    /**
     * special case with 0 being the initial state and all states being accepting
     */
    public static Constraint costRegular(IntVar[] x, int[][] A, int[][] c, IntVar tc) {
        List<Integer> f = new ArrayList<Integer>();
        for (int i = 0; i < A.length; i++) {
            f.add(i);
        }
        return new CostRegular(x, A, 0, f, c, tc);
    }

    /**
     * special case with 1D cost matrix: domain value
     */
    public static Constraint costRegular(IntVar[] x, int[][] A, int s, List<Integer> f, int[] c, IntVar tc) {
        return new CostRegular(x, A, s, f, c, tc);
    }

    /**
     * special case with 0 being the initial state
     */
    public static Constraint costRegular(IntVar[] x, int[][] A, List<Integer> f, int[] c, IntVar tc) {
        return new CostRegular(x, A, 0, f, c, tc);
    }

    /**
     * special case with 0 being the initial state and all states being accepting
     */
    public static Constraint costRegular(IntVar[] x, int[][] A, int[] c, IntVar tc) {
        List<Integer> f = new ArrayList<Integer>();
        for (int i = 0; i < A.length; i++) {
            f.add(i);
        }
        return new CostRegular(x, A, 0, f, c, tc);
    }

    /**
     * Returns an among constraint.
     * This relation is enforced by the {@link Among} constraint
     * posted by calling this method.
     *
     * @param x an array of variables whose instantiations belonging to V we count
     * @param V an array of values whose occurrences in x we count
     * @param o the variable corresponding to the number of occurrences of values from V in x
     * @return a constraint so that {@code (x[0] \in V) + (x[1] \in V) + ... + (x[x.length-1] \in V) == o}
     */
    public static Constraint among(IntVar[] x, int[] V, IntVar o) {
        Solver cp = x[0].getSolver();
        IntVar[] vars = Arrays.copyOf(x, 2 * x.length);
        IntVar[] y = new IntVar[x.length]; // indicator variables: (y[i] == 1) iff (x[i] \in V)
        for (int i = 0; i < y.length; i++) {
            y[i] = makeIntVar(cp, 0, 1);
            y[i].setName("y" + "[" + i + "]");
            vars[x.length + i] = y[i];
        }
        return new Among(x, V, o, y, vars);
    }

    /**
     * special cases with fixed (limit on) nb of occurrences
     */
    public static Constraint atleast(IntVar[] x, int[] V, int lb) {
        return among(x, V, makeIntVar(x[0].getSolver(), lb, Math.max(lb, x.length)));
    }

    public static Constraint atmost(IntVar[] x, int[] V, int ub) {
        return among(x, V, makeIntVar(x[0].getSolver(), Math.min(0, ub), ub));
    }

    public static Constraint exactly(IntVar[] x, int[] V, int o) {
        return among(x, V, makeIntVar(x[0].getSolver(), o, o));
    }

    /**
     * special cases with a single value in V
     */
    public static Constraint among(IntVar[] x, int v, IntVar o) {
        return among(x, new int[]{v}, o);
    }

    public static Constraint atleast(IntVar[] x, int v, int lb) {
        return among(x, new int[]{v}, makeIntVar(x[0].getSolver(), lb, Math.max(lb, x.length)));
    }

    public static Constraint atmost(IntVar[] x, int v, int ub) {
        return among(x, new int[]{v}, makeIntVar(x[0].getSolver(), Math.min(0, ub), ub));
    }

    public static Constraint exactly(IntVar[] x, int v, int o) {
        return among(x, new int[]{v}, makeIntVar(x[0].getSolver(), o, o));
    }

    /**
     * Returns a cardinality constraint.
     * This relation is currently enforced by decomposing it into {@link Among} constraints; hence it is not domain consistent
     *
     * @param x    an array of variables
     * @param vals an array of values whose occurrences in x we count
     * @param o    an array of variables corresponding to the number of occurrences of vals in x
     * @return a cardinality constraint
     */
    public static Constraint cardinality(IntVar[] x, int[] vals, IntVar[] o) {
        assert (vals.length == o.length);
        int maxDomainSize = 0;
        for (int i = 0; i < x.length; i++) {
            maxDomainSize = Math.max(maxDomainSize, x[i].size());
        }
        return new Cardinality(x, vals, o, makeIntVar(x[0].getSolver(), 1, maxDomainSize));
    }

    /**
     * special case with fixed nb of occurrences
     */
    public static Constraint cardinality(IntVar[] x, int[] vals, int[] o) {
        assert (vals.length == o.length);
        int maxDomainSize = 0;
        for (int i = 0; i < x.length; i++) {
            maxDomainSize = Math.max(maxDomainSize, x[i].size());
        }
        IntVar[] oVar = new IntVar[o.length];
        Solver cp = x[0].getSolver();
        for (int i = 0; i < o.length; i++) {
            oVar[i] = makeIntVar(cp, o[i], o[i]);
        }
        return new Cardinality(x, vals, oVar, makeIntVar(cp, 1, maxDomainSize));
    }

    /**
 	 * A special case of cardinality constraint when the bounds on number of
 	 * occurrences are given
 	 * 
 	 * @param x    an array of variables
 	 * @param vals an array of values whose occurrences in x we count
 	 * @param oMin an array of constants indicating the minimum number of
 	 *             occurrences of each entry of vals in x
 	 * @param oMax an array of constants indicating the maximum number of
 	 *             occurrences of each entry of vals in x
 	 * @return
 	 */
	  public static Constraint cardinality(IntVar[] x, int[] vals, int[] oMin, int[] oMax) {
		int n = vals.length;
		assert (oMin.length == n);
		assert (oMax.length == n);
		int maxDomainSize = 0;
			for (int i = 0; i < x.length; i++) {
			maxDomainSize = Math.max(maxDomainSize, x[i].size());
		}
		IntVar[] oVar = new IntVar[n];
		Solver cp = x[0].getSolver();
		for (int i = 0; i < n; i++)
			oVar[i] = makeIntVar(cp, oMin[i], oMax[i]);

		return new Cardinality(x, vals, oVar, makeIntVar(cp,1,maxDomainSize));
	}

    /**
     * Returns a Circuit Constraint
     * @param x an array of variables
     * @return
     */
    public static Constraint circuit(IntVar[] x) {
        return new Circuit(x);
    }

    /**
     * Returns a sum modulo p constraint.
     *
     * @param x an array of variables
     * @param y a constant
     * @param p the modulus
     * @return a constraint so that {@code y = x[0]+x[1]+...+x[n-1] (mod p)}
     */
    public static Constraint sumModP(IntVar[] x, int y, int p) {
        Solver cp = x[0].getSolver();
        // merge repeated variables among x
        int nbUnique = 0;
        int[] nbOcc = new int[x.length];
        for (int i = 0; i < x.length; i++)
            nbOcc[i] = 1;
        for (int i = 0; i < x.length; i++)
            if (nbOcc[i] == 1) {
                nbUnique++;
                for (int j = i + 1; j < x.length; j++)
                    if (x[i] == x[j]) { // repeated var
                        nbOcc[i]++;
                        nbOcc[j] = 0;
                    }
            }
        IntVar[] vars = new IntVar[nbUnique + 1];
        for (int i = 0; i < x.length; i++)
            switch (nbOcc[i]) {
                case 0:
                    break;
                case 1:
                    vars[nbUnique] = x[i];
                    nbUnique--;
                    break;
                default:
                    vars[nbUnique] = mul(x[i], nbOcc[i]);
                    nbUnique--;
            }
        vars[0] = makeIntVar(cp, -y, -y);
        return new SumModP(vars, p);
    }

    /**
     * Returns a weighted sum modulo p constraint.
     *
     * @param c an array of integer coefficients
     * @param x an array of variables
     * @param y a constant
     * @param p the modulus
     * @return a constraint so that {@code y = c[0]*x[0]+c[1]*x[1]+...+c[n-1]*x[n-1] (mod p)}
     */

    public static Constraint sumModP(int[] c, IntVar[] x, int y, int p) {
        assert (c.length == x.length);
        Solver cp = x[0].getSolver();
        // merge repeated variables among x
        int nbUnique = 0;
        int[] coef = new int[x.length];
        for (int i = 0; i < x.length; i++)
            coef[i] = c[i];
        for (int i = 0; i < x.length; i++)
            if (coef[i] != 0) {
                nbUnique++;
                for (int j = i + 1; j < x.length; j++)
                    if (x[i] == x[j]) { // repeated var
                        coef[i] += coef[j];
                        coef[j] = 0;
                    }
            }
        IntVar[] vars = new IntVar[nbUnique + 1];
        for (int i = 0; i < x.length; i++)
            switch (coef[i]) {
                case 0:
                    break;
                case 1:
                    vars[nbUnique] = x[i];
                    nbUnique--;
                    break;
                default:
                    vars[nbUnique] = mul(x[i], coef[i]);
                    nbUnique--;
            }
        vars[0] = makeIntVar(cp, -y, -y);
        return new SumModP(vars, p);
    }

    /**
     * Returns a LinEqSystemModP constraint.
     *
     * @param A the mxn matrix of coefficients
     * @param x the column vector of n variables
     * @param b the column vector of m rhs values
     * @param p the prime modulus
     * @return a constraint so that {@code Ax == b (mod p)}.
     */
    public static Constraint linEqSystemModP(int[][] A, IntVar[] x, int[] b, int p) {
        return new LinEqSystemModP(A, x, b, p);
    }

    /**
     * Returns a LinIneqSystemModP constraint.
     *
     * @param A the mxn matrix of coefficients
     * @param x the column vector of n variables
     * @param b the column vector of m rhs values
     * @param p the prime modulus
     * @return a constraint so that {@code Ax <= b (mod p)}.
     */
    public static Constraint linIneqSystemModP(int[][] A, IntVar[] x, int[] b, int p) {
        return new LinIneqSystemModP(A, x, b, p);
    }

    /**
     * Returns a LinSystemModP constraint.
     *
     * @param Ae the mexn matrix of coefficients
     * @param Ai the mixn matrix of coefficients
     * @param x the column vector of n variables
     * @param be the column vector of me rhs values
     * @param bi the column vector of mi rhs values
     * @param p the prime modulus
     * @return a constraint so that {@code Aex = be and Aix <= bi (mod p)}.
     */
    public static Constraint linSystemModP(int[][] Ae, int[][] Ai, IntVar[] x, int[] be, int[] bi, int p) {
        return new LinSystemModP(Ae, Ai, x, be, bi, p);
    }

    /**
     * Oracle unary constraint providing fixed marginals (possibly through ML)
     * Does not perform any filtering
     *
     * @param x the variable
     * @param v the values
     * @param m the marginals for v
     *          Note: any domain value not appearing in v will be assigned a zero marginal
     */
    public static Constraint oracle(IntVar x, int[] v, double[] m) {
        return new Oracle(x, v, m);
    }

}<|MERGE_RESOLUTION|>--- conflicted
+++ resolved
@@ -787,21 +787,22 @@
         return new LessOrEqual(y, x);
     }
 
-    /**
-<<<<<<< HEAD
+    /*
      * Returns a constraint imposing that array[y] = z
      * @param array an array of int
      * @param y a variable
      * @param z a variable
      * @return a constraint so that {@code array[y] = z}
      */
-    public static Constraint Element1D(int[] array, IntVar y, IntVar z) {
+    public static Constraint element(int[] array, IntVar y, IntVar z) {
         return new Element1D(array, y, z);
     }
 
-    public static Constraint Element1DVar(IntVar[] array, IntVar y, IntVar z) {
+    public static Constraint element(IntVar[] array, IntVar y, IntVar z) {
         return new Element1DVar(array, y, z);
-=======
+    }
+  
+    /*
      * Returns a constraint imposing that the
      * a first variable is larger than a second one.
      *
@@ -811,7 +812,6 @@
      */
     public static Constraint larger(IntVar x, IntVar y) {
         return new LessOrEqual(y, minus(x,1));
->>>>>>> a8e40f2b
     }
 
     /**
@@ -922,19 +922,8 @@
         int sumMin = 0;
         int sumMax = 0;
         for (int i = 0; i < x.length; i++) {
-<<<<<<< HEAD
-            if(c[i] > 0) {
-                sumMin += c[i] * x[i].min();
-                sumMax += c[i] * x[i].max();
-            }
-            else {
-                sumMin += c[i] * x[i].max();
-				sumMax += c[i] * x[i].min();
-            }
-=======
             sumMin += c[i] * (c[i] >= 0 ? x[i].min() : x[i].max());
             sumMax += c[i] * (c[i] >= 0 ? x[i].max() : x[i].min());
->>>>>>> a8e40f2b
         }
         Solver cp = x[0].getSolver();
         IntVar[] vars = new IntVar[x.length + 1];
