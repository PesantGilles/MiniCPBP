--- conflicted
+++ resolved
@@ -71,14 +71,9 @@
     //****************************
 
     //***** TRACING SWITCHES *****
-<<<<<<< HEAD
-    private static boolean traceBP = true;
-    private static boolean traceSearch = true;
-    private static boolean traceNbIter = true;
-=======
     private static boolean traceBP = false;
     private static boolean traceSearch = false;
->>>>>>> a8e40f2b
+    private static boolean traceNbIter = false;
     //****************************
 
 
