package fzn;

import minicpbp.cp.Factory;
import minicpbp.engine.core.Constraint;
import minicpbp.engine.core.BoolVar;
import minicpbp.engine.core.IntVar;
import minicpbp.util.exception.NotImplementedException;
import minicpbp.engine.core.Solver;


import java.util.Set;


import static minicpbp.cp.Factory.*;

public class constraintBuilder {

    private Solver minicp;

    public constraintBuilder(Solver minicp) {
        this.minicp = minicp;
    }

    public void makeIntLinNe(int[] as, IntVar[] bs, int c) {
        Factory.sum(as, bs).remove(c);
    }

    public void makeIntLinNeReif(int[] as, IntVar[] bs, int c, BoolVar r) {
        minicp.post(Factory.notEqual(Factory.isEqual(Factory.sum(as,bs), c), r));
    }

    public void makeIntLinEq(int[] as, IntVar[] bs, int c) {
        Factory.sum(as, bs).assign(c);
    }

    public void makeIntLinEqReif(int[] as, IntVar[] bs, int c, BoolVar r) {
        minicp.post(Factory.equal(Factory.isEqual(Factory.sum(as,bs), c), r));
    }

    public void makeIntLinLe(int[] as, IntVar[] bs, int c) {
        Factory.sum(as,bs).removeAbove(c);
    }

    public void makeIntLinLeReif(int[] as, IntVar[] bs, int c, BoolVar r) {
        minicp.post(Factory.equal(Factory.isLessOrEqual(Factory.sum(as,bs), c), r));
    }

    public void makeIntEq(IntVar a, IntVar b) {
       minicp.post(Factory.equal(a, b));
    }

    public void makeIntEqReif(IntVar a, IntVar b, BoolVar r) {
        minicp.post(Factory.equal(Factory.isEqual(a, b),r));
    }

    public void makeIntNe(IntVar a, IntVar b) {
        minicp.post(Factory.notEqual(a, b));
    }

    public void makeIntNeReif(IntVar a, IntVar b, BoolVar r) {
        minicp.post(Factory.equal(Factory.isNotEqual(a, b),r));
    }

    public void makeIntLe(IntVar a, IntVar b) {
        minicp.post(Factory.lessOrEqual(a, b));
    }

    public void makeIntLeReif(IntVar a, IntVar b, BoolVar r) {
        minicp.post(Factory.equal(Factory.isLessOrEqual(a, b),r));
    }

    public void makeIntLt(IntVar a, IntVar b) {
        minicp.post(Factory.less(a, b));
    }

    public void makeIntLtReif(IntVar a, IntVar b, BoolVar r) {
        minicp.post(Factory.equal(Factory.isLess(a, b),r));
    }

    public void makeBoolEq(BoolVar a, BoolVar b) {
        minicp.post(Factory.equal(a, b));
    }

    public void makeBoolLt(BoolVar a, BoolVar b) {
        minicp.post(Factory.less(a, b));
    }

    public void makeBoolOr(BoolVar a, BoolVar b, BoolVar r) {
        BoolVar array[] = {a,b};
        minicp.post(Factory.isOr(r, array));
    }

    public void makeBoolAnd(BoolVar a, BoolVar b, BoolVar r) {
        BoolVar array[] = {Factory.not(a), Factory.not(b)};
        minicp.post(Factory.isOr(not(r), array));
    }

    public void makeArrayBoolXorReif(BoolVar r, BoolVar... as) {
        minicp.post(Factory.equal(Factory.sumModP(as, 2),r));
    }

    public void makeBoolLe(BoolVar a, BoolVar b) {
        minicp.post(Factory.lessOrEqual(a, b));
    }

    public void makeBoolNot(BoolVar a, BoolVar b) {
        minicp.post(Factory.notEqual(a, b));
    }    

    public void makeArrayBoolOr(BoolVar[] as, BoolVar r) {
        minicp.post(Factory.isOr(r, as));
    }

    public void makeArrayBoolXor(BoolVar... as) {
        minicp.post(Factory.sumModP(as, 1, 2));
    }

    public void makeArrayBoolAnd(BoolVar[] as, BoolVar r) {
        BoolVar asOppose[] = new BoolVar[as.length];
        for(int i = 0; i < as.length; i++) {
            asOppose[i] = Factory.not(as[i]);
        }
        BoolVar rOppose = Factory.not(r);
        minicp.post(Factory.isOr(rOppose, asOppose));
    }

    public void makeBoolClause(BoolVar[] as, BoolVar[] bs) {
        BoolVar array[] = new BoolVar[bs.length+ as.length];
        for(int i = 0; i < as.length;i++){
            array[i] = as[i];
        }
        for(int i = 0; i < bs.length; i++) {
            array[as.length+i] = Factory.not(bs[i]);
            array[as.length+i].setName("not_" + bs[i].getName());
        }
        minicp.post(Factory.or(array));
    }

    public void makeBool2Int(BoolVar a, IntVar b) {
        minicp.post(Factory.equal(a, b));
    }

    public void makeArrayIntElement(IntVar b, int[] as, IntVar c) {
        minicp.post(Factory.element(as, Factory.minus(b,1), c));
    }

    public void makeArrayVarIntElement(IntVar b, IntVar[] as, IntVar c) {
        minicp.post(Factory.element(as, Factory.minus(b,1), c));
    }

    public void makeArrayBoolElement(IntVar b, boolean[] as, BoolVar c) {
        int asInt[] = new int[as.length];
        for(int i = 0; i < as.length; i++)
            asInt[i] = as[i] ? 1 : 0;
        minicp.post(Factory.element(asInt, Factory.minus(b,1), c));
    }

    public void makeArrayVarBoolElement(IntVar b, BoolVar[] as, BoolVar c) {
        minicp.post(Factory.element(as, Factory.minus(b,1), c));
    }

    public void makeCount() {
        throw new NotImplementedException();
    }

    public void makeAllDifferentInt(IntVar[] a) {
        a[0].getSolver().post(Factory.allDifferent(a));
    }

    public void makeIntPlus(IntVar a, IntVar b, IntVar c) {
        minicp.post(Factory.equal(Factory.sum(a,b), c));
    }

    public void makeIntMax(IntVar a, IntVar b, IntVar c) {
        minicp.post(Factory.equal(maximum(a,b), c));
    }

    public void makeIntMin(IntVar a, IntVar b, IntVar c) {
        minicp.post(Factory.equal(minimum(a,b), c));
    }

    public void makeIntAbs(IntVar a, IntVar b) {
        minicp.post(Factory.equal(Factory.abs(a), b));
    }

    public void makeMaximumInt(IntVar m, IntVar[] x) {
        minicp.post(Factory.equal(m, Factory.maximum(x)));
    }
    public void makeMinimumInt(IntVar m, IntVar[] x) {
        minicp.post(Factory.equal(m, Factory.minimum(x)));
    }

    public void makeExactlyInt(int n, IntVar[] x, int v) {
        minicp.post(Factory.exactly(x, v, n));
    }

    public void makeAtLeastInt(int n, IntVar[] x, int v) {
        minicp.post(Factory.atleast(x, v, n));
    }

    public void makeAtMostInt(int n, IntVar[] x, int v) {
        minicp.post(Factory.atmost(x, v, n));
    }

    public void makeGlobalCardinality(IntVar[] x, int[] cover, IntVar[] counts) {
        minicp.post(Factory.cardinality(x, cover, counts));
    }

    public void makeGlobalCardinalityLowUp(IntVar[] x, int[] cover, int[] lbound, int[] ubound) {
        minicp.post(Factory.cardinality(x, cover, lbound, ubound));
    }

    public void makeCircuit(IntVar[] x) {
        IntVar xOffset[] = new IntVar[x.length];
        for(int i = 0; i < x.length; i++)
            xOffset[i] = Factory.minus(x[i], 1);  
        minicp.post(Factory.circuit(xOffset));
    }

    public void makeAmong(IntVar[] x, int[] V, IntVar o) {
        minicp.post(Factory.among(x, V, o));
    }

    public void makeTable(IntVar[] x, int[][] table) {
        minicp.post(Factory.table(x, table));
    }

    public void makeDisjunctive(IntVar[] start, int[] duration) {
        minicp.post(Factory.disjunctive(start, duration));
    }

    public void makeCumulative(IntVar[] start, int[] duration, int[] demand, int capa) {
        minicp.post(Factory.cumulative(start, duration, demand, capa));
    }

    public void makeIntTimes(IntVar a, IntVar b, IntVar c) {
        minicp.post(Factory.product(a, b, c));
    }

    public void makeIntDiv(IntVar a, IntVar b, IntVar c) {
        minicp.post(Factory.quotient(a, b, c));
    }

    public void makeIntMod(IntVar a, IntVar b, IntVar c) {
        minicp.post(Factory.modulo(a, b, c));
    }

    public void makeIntPow(IntVar a, IntVar b, IntVar c) {
        minicp.post(Factory.pow(a,b,c));
    }

    public void makeSetIn(IntVar x, Set<Integer> s) {
        x.removeOutside(s);
    }

<<<<<<< HEAD
    public void makeTable(IntVar[] x, int[] t) {
        int t2D[][] = new int[t.length/x.length][x.length];
        for(int i = 0; i < t2D.length; i ++) 
            for(int j = 0; j < t2D[i].length; j++) 
                t2D[i][j] = t[i*t2D[0].length + j];
        
        minicp.post(Factory.table(x, t2D));
    }

=======
>>>>>>> 4958d51b
}<|MERGE_RESOLUTION|>--- conflicted
+++ resolved
@@ -253,7 +253,6 @@
         x.removeOutside(s);
     }
 
-<<<<<<< HEAD
     public void makeTable(IntVar[] x, int[] t) {
         int t2D[][] = new int[t.length/x.length][x.length];
         for(int i = 0; i < t2D.length; i ++) 
@@ -263,6 +262,4 @@
         minicp.post(Factory.table(x, t2D));
     }
 
-=======
->>>>>>> 4958d51b
 }